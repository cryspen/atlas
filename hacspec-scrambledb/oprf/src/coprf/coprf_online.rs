#![warn(missing_docs)]
//! ## E.2. CoPRF Online Protocol
//! ```text
//!     Requester(bpk, input)                                        Evaluator(k)                                   Receiver(bpk, bsk)
//!   --------------------------------------------------------------------------------------------------------------------------------
//!   blindedElement = Blind(bpk, input)
//!
//!                                  blindedElement
//!                                    ---------->
//!
//!                                               evaluatedElement = BlindEvaluate(k, blindedElement)
//!
//!                                                                                           evaluatedElement
//!                                                                                             ---------->
//!
//!                                                                                                  output = Finalize(bsk, evaluatedElement)
//! ```

use elgamal::Ciphertext;

use super::coprf_setup::{BlindingPrivateKey, BlindingPublicKey, CoPRFKey};
use crate::{p256_sha256, Error};
use p256::{NatMod, P256Point, P256Scalar};

pub type Input<'a> = &'a [u8];
pub type Output = P256Point;

pub type BlindInput = elgamal::Ciphertext;
pub type BlindOutput = elgamal::Ciphertext;

// =========== Unblinded Operations ===========

/// The clear evaluation of the PRF based on the PRF by Naor, Pinkas, and Reingold:
///
/// ```text
/// PRF: K x X -> G
///
/// PRF(k, x) = k * H(x)
/// ```
///
/// where
/// * `K` is a set of keys, in our case the scalars of P-256,
/// * `X` is the set of inputs, in our case arbitrary bitstrings,
/// * `G` is a group where DDH problem is assumed to be computationally hard, in our case P-256,
/// * `H` is a random oracle mapping bitstring to `G`, in our case as specified in [hash-to-curve].
pub fn evaluate(key: CoPRFKey, input: Input, context_string: &[u8]) -> Result<Output, Error> {
    let inputElement = p256_sha256::hash_to_group(input, context_string)?;

    if inputElement == p256_sha256::identity() {
        return Err(Error::InvalidInputError);
    }

    let evaluatedElement = p256::p256_point_mul(key, inputElement.into())?.into();

    Ok(evaluatedElement)
}

/// We require that a converted output is always the same as if the output
/// had been generated under the target key in the first place, i.e. for
/// all master secrets `msk`, all `k_i, k_j` output by `derive_key(msk,
/// i), derive_key(msk,j)` and all input `x` in `X` it should hold that
///
/// ```text
/// evaluate(k_j, x) = convert(k_i, k_j, evaluate(k_i, x))
/// ```
///
/// In our instantiation based on the Naor-Pinkas-Reingold PRF, conversion
/// is performed by first computing a `delta` scalar from both evaluation
/// keys, which when mulitplied with the output to convert will cancel out
/// the original evaluation key and multiply by the target evaluation key.
<<<<<<< HEAD
pub fn convert(key_i: CoPRFKey, key_j: CoPRFKey, y: Output) -> Result<Output, Error> {
=======
pub fn convert(key_i: CoPRFKey, key_j: CoPRFKey, y: P256Point) -> Result<P256Point, Error> {
>>>>>>> 8f30f293
    let delta = key_j * key_i.inv();
    let result = p256::p256_point_mul(delta, y.into())?.into();

    Ok(result)
}

pub type BlindedElement = Ciphertext;

// =========== Unblinded Operations ===========

/// The requester blinds a query for blind evaluation by Elgamal
/// encryption with the blinding public key of the target receiver after
/// applying the RO-mapping into the base group used by the encryption
/// scheme to the input bytes.
pub fn blind(
    bpk: BlindingPublicKey,
    input: Input,
    context_string: &[u8],
    randomizer: p256::P256Scalar,
) -> Result<BlindedElement, Error> {
    let inputElement = p256_sha256::hash_to_group(input, context_string)?;

    if inputElement == p256_sha256::identity() {
        return Err(Error::InvalidInputError);
    }

    let blindedElement = elgamal::encrypt(bpk, inputElement, randomizer)?;

    Ok(blindedElement)
}

/// Blind PRF Evaluation is performed using the homomorphic properties of
/// Elgamal ciphertexts. Further, the converter rerandomizes every
/// ciphertext that it receives in order to achieve resistance against
/// collusion between requester and receiver.
pub fn blind_evaluate(
    key: CoPRFKey,
    bpk: BlindingPublicKey,
    blind_input: BlindInput,
    randomizer: p256::P256Scalar,
) -> Result<BlindOutput, Error> {
    let input_rerandomized = elgamal::rerandomize(bpk, blind_input, randomizer)?;
    elgamal::scalar_mul_ciphertext(key, input_rerandomized).map_err(|e| e.into())
}

/// To recover the PRF output, the receiver performs unblinding of the
/// blind evaluation result by Elgamal decryption.
<<<<<<< HEAD
pub fn finalize(bsk: BlindingPrivateKey, blind_output: BlindOutput) -> Result<Output, Error> {
    elgamal::decrypt(bsk, blind_output).map_err(|e| e.into())
=======
pub fn finalize(bsk: BlindingPrivateKey, ctx: BlindedElement) -> Result<P256Point, Error> {
    elgamal::decrypt(bsk, ctx).map_err(|e| e.into())
>>>>>>> 8f30f293
}

/// A PRF output can be blinded for blind conversion by perfoming an
/// Elgamal encryption of it under the target blinding public key.
pub fn prepare_blind_convert(
    bpk: BlindingPublicKey,
    y: Output,
    randomizer: P256Scalar,
) -> Result<BlindInput, Error> {
    elgamal::encrypt(bpk, y, randomizer).map_err(|e| e.into())
}

/// Blind conversion is performed using the homomorphic properties of the
/// Elgamal ciphertext.  Like all other ciphertexts received by the
/// evaluator, the blinded output is rerandomized to provide
/// collusion-resistance.
pub fn blind_convert(
    bpk: BlindingPublicKey,
    key_i: CoPRFKey,
    key_j: CoPRFKey,
    blind_input: BlindInput,
    randomizer: P256Scalar,
) -> Result<BlindOutput, Error> {
    let delta = key_j * key_i.inv();
    let ctx_rerandomized = elgamal::rerandomize(bpk, blind_input, randomizer)?;
    elgamal::scalar_mul_ciphertext(delta, ctx_rerandomized).map_err(|e| e.into())
}<|MERGE_RESOLUTION|>--- conflicted
+++ resolved
@@ -68,11 +68,9 @@
 /// is performed by first computing a `delta` scalar from both evaluation
 /// keys, which when mulitplied with the output to convert will cancel out
 /// the original evaluation key and multiply by the target evaluation key.
-<<<<<<< HEAD
+
 pub fn convert(key_i: CoPRFKey, key_j: CoPRFKey, y: Output) -> Result<Output, Error> {
-=======
-pub fn convert(key_i: CoPRFKey, key_j: CoPRFKey, y: P256Point) -> Result<P256Point, Error> {
->>>>>>> 8f30f293
+
     let delta = key_j * key_i.inv();
     let result = p256::p256_point_mul(delta, y.into())?.into();
 
@@ -120,13 +118,9 @@
 
 /// To recover the PRF output, the receiver performs unblinding of the
 /// blind evaluation result by Elgamal decryption.
-<<<<<<< HEAD
 pub fn finalize(bsk: BlindingPrivateKey, blind_output: BlindOutput) -> Result<Output, Error> {
     elgamal::decrypt(bsk, blind_output).map_err(|e| e.into())
-=======
-pub fn finalize(bsk: BlindingPrivateKey, ctx: BlindedElement) -> Result<P256Point, Error> {
-    elgamal::decrypt(bsk, ctx).map_err(|e| e.into())
->>>>>>> 8f30f293
+
 }
 
 /// A PRF output can be blinded for blind conversion by perfoming an
